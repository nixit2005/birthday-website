--- conflicted
+++ resolved
@@ -14,38 +14,7 @@
     </head>
 <body>
   <!-- Replace the broken/non-module Firebase script with this module script (initializes Firestore and exposes submitWish) -->
-  <script type="module">
-    import { initializeApp } from "https://www.gstatic.com/firebasejs/10.5.0/firebase-app.js";
-    import { getFirestore, collection, addDoc, serverTimestamp } from "https://www.gstatic.com/firebasejs/10.5.0/firebase-firestore.js";
-
-    // Firebase config - keep your actual config here (this matches the config already in your file)
-    const firebaseConfig = {
-      apiKey: "AIzaSyCi4jMfbKtM5y1KifJku9UzCvHa4Exd9b4",
-      authDomain: "birthday-website-7ee2c.firebaseapp.com",
-      projectId: "birthday-website-7ee2c",
-      storageBucket: "birthday-website-7ee2c.firebasestorage.app",
-      messagingSenderId: "758369557323",
-      appId: "1:758369557323:web:2df53b062aea82a7cb26ce",
-      measurementId: "G-X35B4D2MLE"
-    };
-
-    const app = initializeApp(firebaseConfig);
-    const db = getFirestore(app);
-
-    // submitWish(name, message) -> saves to Firestore 'wishes' collection
-    async function submitWish(name, message) {
-      if (!message || !message.trim()) throw new Error('Empty wish');
-      const docRef = await addDoc(collection(db, 'wishes'), {
-        name: name || null,
-        text: message.trim(),
-        timestamp: serverTimestamp()
-      });
-      return docRef;
-    }
-
-    // expose for the non-module UI script (the save button handler in your page calls window.submitWish)
-    window.submitWish = submitWish;
-  </script>
+  
 
     <!-- Loading Screen -->
     <div class="loading" id="loading">
@@ -340,33 +309,34 @@
   </div>
 </div>
 
-<script type="module">
-import { getFirestore, collection, addDoc, serverTimestamp } from "https://www.gstatic.com/firebasejs/10.4.0/firebase-firestore.js";
-
-// Use your existing firebaseConfig and app initialization
-const db = getFirestore();
-
 const saveBtn = document.getElementById('save-wish-btn');
-const textarea = document.getElementById('wish-text');
-
-saveBtn?.addEventListener('click', async (e) => {
-  e.preventDefault();
-  const text = textarea.value?.trim();
-  if (!text) {
-    textarea.focus();
-    return;
-  }
-  
-  try {
-    await addDoc(collection(db, "wishes"), {
-      text: text,  // Store wish text
-      timestamp: serverTimestamp()
-      // Optionally: Add user info if you collect 'name' field
-    });
-    alert("Your wish has been saved and sent!");
-    textarea.value = ""; // Reset
-    // Optionally: close modal here
-  } catch (error) {
+    if (saveBtn) {
+        saveBtn.addEventListener('click', async () => {
+            const textarea = document.querySelector('.wish-input textarea');
+            const text = textarea?.value?.trim();
+
+            if (!text) {
+                alert('Please write a wish first!');
+                return;
+            }
+
+            try {
+                // Save to localStorage instead of Firebase
+                const wishes = JSON.parse(localStorage.getItem('birthday-wishes') || '[]');
+                wishes.push({
+                    text: text,
+                    timestamp: new Date().toISOString()
+                });
+                localStorage.setItem('birthday-wishes', JSON.stringify(wishes));
+
+                alert('Your wish has been saved! 🎉');
+                textarea.value = ''; // Reset
+            } catch (error) {
+                alert('Error saving your wish. Please try again!');
+                console.error(error);
+            }
+        });
+    } catch (error) {
     alert("Error saving your wish. Please try again.");
     console.error(error);
   }
@@ -647,92 +617,40 @@
     requestAnimationFrame(updateProgress);
   })();
 
-<<<<<<< HEAD
   /* Wish storage & UI (localStorage) */
 //   (function(){
 //     const KEY = 'birthday_wishes_v1';
 //     const openBtn = document.getElementById('open-wish-btn');
 //     const saveBtn = document.getElementById('save-wish-btn');
-//     const cancelBtn = document.getElementById('cancel-wish-btn');
-//     const modal = document.getElementById('wish-modal');
-//     const textarea = document.getElementById('wish-text');
-//     const viewBtn = document.getElementById('view-wishes-btn');
-//     const wishesPanel = document.getElementById('wishes-panel');
-//     const closeWishesBtn = document.getElementById('close-wishes-btn');
-//     const clearWishesBtn = document.getElementById('clear-wishes-btn');
-//     const wishesList = document.getElementById('wishes-list');
-=======
-  /* Wish storage & UI (Firestore only) - removed all localStorage functions/calls and stray `const KEY` */
-  (function(){
-    // DOM refs
-    const openBtn = document.getElementById('open-wish-btn');
-    const saveBtn = document.getElementById('save-wish-btn');
-    const cancelBtn = document.getElementById('cancel-wish-btn');
-    const modal = document.getElementById('wish-modal');
-    const textarea = document.getElementById('wish-text');
-    const viewBtn = document.getElementById('view-wishes-btn');
-    const wishesPanel = document.getElementById('wishes-panel');
-    const closeWishesBtn = document.getElementById('close-wishes-btn');
-    const clearWishesBtn = document.getElementById('clear-wishes-btn');
-    const wishesList = document.getElementById('wishes-list');
->>>>>>> c007048f
-
-    // Owner passcode (client-side helper)
-    const OWNER_PASSCODE = 'LeoMessi';
-
-<<<<<<< HEAD
-
-=======
->>>>>>> c007048f
-    function openModal() {
-      if (!modal) return;
-      modal.setAttribute('aria-hidden', 'false');
-      if (textarea) { textarea.value = ''; textarea.focus(); }
-    }
-    function closeModal() {
-      if (!modal) return;
-      modal.setAttribute('aria-hidden','true');
-<<<<<<< HEAD
-      openBtn.focus();
-    }
-
-    function openWishesPanel(){
-      renderWishes();
-      wishesPanel.setAttribute('aria-hidden','false');
-      wishesList.focus?.();
-    }
-    function closeWishesPanel(){
-      wishesPanel.setAttribute('aria-hidden','true');
-      // keep the viewBtn hidden in UI; owner will generally use the shortcut/prompt
-    }
-
-    // function renderWishes(){
-    //   const arr = getWishes();
-    //   if (!wishesList) return;
-    //   wishesList.innerHTML = '';
-    //   if (arr.length === 0) {
-    //     wishesList.innerHTML = '<div class="wish-item">No wishes yet — be the first to wish!</div>';
-    //     return;
-    //   }
-    //   arr.slice().reverse().forEach(w => {
-    //     const el = document.createElement('div');
-    //     el.className = 'wish-item';
-    //     const text = document.createElement('div');
-    //     text.textContent = w.text;
-    //     const meta = document.createElement('div');
-    //     meta.className = 'wish-meta';
-    //     const d = new Date(w.ts);
-    //     meta.textContent = d.toLocaleString();
-    //     el.appendChild(text);
-    //     el.appendChild(meta);
-    //     wishesList.appendChild(el);
-    //   });
-    // }
-=======
-      openBtn?.focus();
-    }
->>>>>>> c007048f
-
+    if (saveBtn) {
+        saveBtn.addEventListener('click', async () => {
+            const textarea = document.querySelector('.wish-input textarea');
+            const text = textarea?.value?.trim();
+
+            if (!text) {
+                alert('Please write a wish first!');
+                return;
+            }
+
+            try {
+                // Save to localStorage instead of Firebase
+                const wishes = JSON.parse(localStorage.getItem('birthday-wishes') || '[]');
+                wishes.push({
+                    text: text,
+                    timestamp: new Date().toISOString()
+                });
+                localStorage.setItem('birthday-wishes', JSON.stringify(wishes));
+
+                alert('Your wish has been saved! 🎉');
+                textarea.value = ''; // Reset
+            } catch (error) {
+                alert('Error saving your wish. Please try again!');
+                console.error(error);
+            }
+        });
+    }
+
+    // owner auth helpers (session-preserved)
     function ownerIsAuthenticated() {
       return sessionStorage.getItem('owner_auth') === '1';
     }
@@ -780,7 +698,6 @@
       closeModal();
     });
 
-<<<<<<< HEAD
     // save wish (replace localStorage version)
     // saveBtn?.addEventListener('click', async (e) => {
     //   e.preventDefault();
@@ -788,53 +705,26 @@
     //   if (!text) { textarea.focus(); return; }
     //   // Save wish logic here...
     // });
-=======
-    // NOTE: The actual Firestore addDoc handler should be in your module script
-    // where Firestore is imported (type="module"). If you already added that,
-    // saveBtn will be handled there. If not, implement the module handler.
-    // Here we keep a safe fallback that informs user if save handler is missing.
-    saveBtn?.addEventListener('click', (e) => {
-      e?.preventDefault();
-      const text = textarea?.value?.trim();
-      if (!text) { textarea?.focus(); return; }
-      // If a module-level submit handler (submitWish or addDoc) exists, it will run.
-      // Otherwise inform the user.
-      if (typeof window.submitWish === 'function') {
-        // If you exposed submitWish to window, call it:
-        window.submitWish(undefined, text).catch(err => {
-          console.error(err);
-          alert('Failed to send wish. Try again later.');
-        });
-        closeModal();
-        return;
-      }
-      // If no submit handler, show friendly message
-      alert('Saving is not configured. Please check Firebase setup.');
-      closeModal();
-    });
->>>>>>> c007048f
-
+
+    // view wishes: require owner auth
     viewBtn?.addEventListener('click', (e) => {
       e?.preventDefault();
       requestOwnerAuth();
     });
 
-    closeWishesBtn?.addEventListener('click', (e) => {
-      e?.preventDefault();
-      closeWishesPanel();
-    });
+    closeWishesBtn?.addEventListener('click', (e) => { e.preventDefault(); closeWishesPanel(); });
 
     clearWishesBtn?.addEventListener('click', (e) => {
-<<<<<<< HEAD
       e.preventDefault();
       if (!confirm('Clear all saved wishes? This cannot be undone.')) return;
     //   saveWishes([]);
       renderWishes();
-=======
+    });
+
+    clearWishesBtn?.addEventListener('click', (e) => {
       e?.preventDefault();
       if (!ownerIsAuthenticated()) { alert('Owner only'); return; }
       alert('Clearing wishes must be done from the Firebase console or admin UI.');
->>>>>>> c007048f
     });
 
     // keyboard handling
