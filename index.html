<!DOCTYPE html>
<html lang="en">
<head>
    <meta charset="UTF-8">
    <meta name="viewport" content="width=device-width, initial-scale=1.0">
    <title>Happy Birthday Mahek - A Friendship Poem</title>
    <meta name="description" content="A heartfelt birthday celebration of Mahek with a beautiful poem about friendship">
    <meta property="og:title" content="Happy Birthday Mahek - A Friendship Poem">
    <meta property="og:description" content="A heartfelt birthday celebration of Mahek with a beautiful poem about friendship">
    <meta property="og:type" content="website">
    <link rel="icon" href="data:image/svg+xml,<svg xmlns=%22http://www.w3.org/2000/svg%22 viewBox=%220 0 100 100%22><text y=%22.9em%22 font-size=%2290%22>🎂</text></svg>">
    <link rel="stylesheet" href="style.css">
    <link rel="stylesheet" href="hogwarts_style.css">
    </head>
<body>
<<<<<<< HEAD
  <!-- Replace the broken/non-module Firebase script with this module script (initializes Firestore and exposes submitWish) -->
  

=======
>>>>>>> d1cfc6a1
    <!-- Loading Screen -->
    <div class="loading" id="loading">
        <div class="spinner"></div>
    </div>

    <!-- Progress bar (normal) -->
    <div id="progress-container" aria-hidden="true">
      <div id="progress-bar" role="progressbar" aria-valuemin="0" aria-valuemax="100" aria-valuenow="0"></div>
    </div>

    <!-- Clean Background -->
    <div class="bg-texture"></div>

    <!-- Floral Decorations with proper positioning -->
    <div class="floral-decoration top-left">
        <div class="flower flower-1">🌸</div>
        <div class="flower flower-2">🌺</div>
        <div class="flower flower-3">🌷</div>
        <div class="vine">🌿</div>
        <div class="bouquet">💐</div>
    </div>

    <div class="floral-decoration top-right">
        <div class="flower flower-1">🌹</div>
        <div class="flower flower-2">🌼</div>
        <div class="flower flower-3">🌻</div>
        <div class="vine">🍃</div>
    </div>

    <div class="floral-decoration bottom-left">
        <div class="flower flower-1">🏵️</div>
        <div class="flower flower-2">🌺</div>
        <div class="flower flower-3">🌸</div>
        <div class="vine">🌿</div>
    </div>

    <div class="floral-decoration bottom-right">
        <div class="flower flower-1">🌷</div>
        <div class="flower flower-2">🌹</div>
        <div class="flower flower-3">🌼</div>
        <div class="vine">🍃</div>
        <div class="wine-glass">🍷</div>
    </div>

    <!-- Animation Containers -->
    <div id="flower-rain" class="flower-rain"></div>
    <div id="wine-cheers" class="wine-cheers"></div>
    <div id="cake-light" class="cake-light"></div>

    <!-- Hero Section -->
    <section class="hero" id="birthday-content">
        <div class="welcome-card">
            <h1>✨ Happy Birthday Mahek! ✨</h1>
            <p class="subtitle">Celebrating a Treasured Friendship</p>
            <p>From joyful garba nights to cherished memories,<br>here’s a heartfelt poem to celebrate our amazing bond.</p>
            <button class="scroll-hint" onclick="showStoryContent()">Read Our Story</button>
        </div>
        <div class="decorative-accent"></div>
    </section>

    <!-- Story Content (Hidden Initially) -->
    <div id="story-content" style="display:none; opacity:0; transition: opacity 0.5s ease;">
        <!-- Poem Section -->
        <section class="poem-container">
            <div class="poem-intro">
                <h2>From Silence to Smiles</h2>
                <p>Here is a heartfelt poem celebrating our beautiful friendship</p>
            </div>

            <div class="stanza">
                <p><span class="highlight">Through swirling steps and radiant nights,<br>Our friendship spins in endless light.</span></p>
            </div>

            <div class="stanza">
                <p>The garba hall was alive with sound and sway,</p>
                <p>Mirror-work lehengas spinning through the day.</p>
                <p>You laughed with friends beneath the colored lights,</p>
                <p>While I stood quiet through those festive nights.</p>
            </div>

            <div class="stanza">
                <p>No words I spoke, just silence at my side,</p>
                <p>A wallflower content to simply hide.</p>
                <p>But then you walked across that crowded floor,</p>
                <p>And said <span class="quote">hello</span>—I couldn't ask for more.</p>
            </div>

            <div class="stanza">
                <p>That single word, so simple and so kind,</p>
                <p>Unlocked a door I'd shuttered in my mind.</p>
                <p>I thought, <span class="quote">This girl's a vibe, authentic, real</span>,</p>
                <p>A friendship born from what we both could feel.</p>
            </div>

            <div class="stanza">
                <p>I went back home and pressed that follow key,</p>
                <p>Then waited, worried—would you notice me?</p>
                <p>No acceptance came, my heart began to sink,</p>
                <p><span class="quote">I messed it up</span>, became my only think.</p>
            </div>

            <div class="stanza">
                <p>But then you sent your own request my way,</p>
                <p>And all my doubts dissolved like morning gray.</p>
                <p>In class we laughed about that silly dance,</p>
                <p>Two <span class="highlight">dumbass friends</span> who found their second chance.</p>
            </div>

            <div class="stanza">
                <p>Our Instagram became a steady stream,</p>
                <p>Of reels and jokes and every shared daydream.</p>
                <p>Then you approached with worry in your eyes,</p>
                <p>About your tickets and exam surprise.</p>
            </div>

            <div class="stanza">
                <p><span class="quote">I'm in Second Year, BMCC</span>, I said,</p>
                <p><span class="quote">When are the internals?</span> filled your head.</p>
                <p>I calmed your fears, <span class="quote">Don't worry, it's okay</span>,</p>
                <p>The schedule shifts—they'll find another day.</p>
            </div>

            <div class="stanza">
                <p>So off you went and booked your travel plans,</p>
                <p>But then your college changed with reckless hands.</p>
                <p><span class="quote">Exams preponed!</span> the notice came around,</p>
                <p>We had to cancel—trip dreams hit the ground.</p>
            </div>

            <div class="stanza">
                <p>Then once again they switched it back once more,</p>
                <p><span class="quote">After Diwali</span>, like they'd said before.</p>
                <p>You booked again through all that mess and stress,</p>
                <p>Your college played us like a game of chess.</p>
            </div>

            <div class="stanza">
                <p>Meanwhile Navratri kept its festive beat,</p>
                <p>We played together, making moments sweet.</p>
                <p>The pre-event, then MIT's bright scene,</p>
                <p>The best of times that either had been seen.</p>
            </div>

            <div class="stanza">
                <p>The final night you had to leave us early,</p>
                <p>Personal reasons made the evening swirly.</p>
                <p>But through those days you juggled quite a lot,</p>
                <p>Mumbai for garba, every moment caught.</p>
            </div>

            <div class="stanza">
                <p>Two, three days dancing in that city's heart,</p>
                <p>Then straight to Delhi—what a fearless start!</p>
                <p>Three years you'd waited for that trip to come,</p>
                <p>Through cancelled tickets, you were finally done.</p>
            </div>

            <div class="stanza">
                <p>But busy schedules meant the chats went cold,</p>
                <p>My reels unseen, my messages untold.</p>
                <p>At first you left them sitting there on <span class="highlight">seen</span>,</p>
                <p>Then nothing came—no snaps, no in-between.</p>
            </div>

            <div class="stanza">
                <p>My mind began to spiral, wondering why,</p>
                <p><span class="quote">Did I mess up? Is this our friendship's goodbye?</span></p>
                <p>On October thirteenth, I made up my mind,</p>
                <p>To ask you straight—leave no doubts behind.</p>
            </div>

            <div class="stanza">
                <p>But then you said with laughs and storage woes,</p>
                <p><span class="quote">I uninstalled! My iPhone overthrows!</span></p>
                <p>I laughed right back (my Android never could),</p>
                <p>And dropped the question—what's the point? All good.</p>
            </div>

            <div class="stanza">
                <p>You said your sorrys, guilt within your tone,</p>
                <p>But I replied, <span class="quote">Hey, you're not alone</span>.</p>
                <p>At least you answered, that's what matters most,</p>
                <p>I just was worried—thought I'd lost my host.</p>
            </div>

            <div class="stanza">
                <p>Through ups and downs, through silence and through sound,</p>
                <p>Our friendship grew on solid, steady ground.</p>
                <p>From garba steps to college stress and more,</p>
                <p>You gave me something worth being grateful for.</p>
            </div>

            <div class="stanza">
                <p>I'll never know the words to thank you right,</p>
                <p>For walking up that memorable night.</p>
                <p>But I'll be there through every twist and turn,</p>
                <p>Stand by your side—that's something you will learn.</p>
            </div>

            <div class="stanza">
                <p>No right or wrong could shake this bond we made,</p>
                <p>Through every storm, our friendship won't fade.</p>
                <p>You're my <span class="highlight">best friend</span>, my vibe, my trusted crew,</p>
                <p>And I am grateful—always—just for you.</p>
            </div>
        </section>

        <!-- Final Birthday Section -->
        <section class="final-section">
            <div class="birthday-wishes">
                <h2 class="main-birthday-title">🎉 Happy Birthday! 🎉</h2>
                <p class="birthday-subtitle">May your special day be filled with love, laughter, and unforgettable moments</p>
                <p class="birthday-message">Thank you for being such an incredible friend. Your kindness, laughter, and genuine spirit make every day brighter. Here's to creating more beautiful memories together!</p>

                <!-- Make a Wish Section -->
                <div class="make-wish-section">
                    <h3 class="make-wish-title">Make a Wish! ✨</h3>
                    <p>Close your eyes, make a wish, and let the magic happen...</p>
                    <div class="wish-stars">
                        <span>⭐</span>
                        <span>🌟</span>
                        <span>✨</span>
                        <span>💫</span>
                        <span>⭐</span>
                    </div>
                    <button class="wish-btn" id="open-wish-btn">Make a Wish ✨</button>
                    <!-- button for owner to read wishes (hidden from regular visitors) -->
                    <button class="share-btn owner-only" id="view-wishes-btn" aria-label="View saved wishes" aria-hidden="true">View Wishes</button>
                </div>

                <!-- Celebration Section -->
                <div class="celebration-section">
                    <div class="bouquet-wine-display">
                        <div class="bouquet-item" role="button" tabindex="0" onclick="triggerFlowerRain()" onkeypress="if(event.key==='Enter') triggerFlowerRain()">
                            <span class="bouquet-emoji">💐</span>
                            <p>Beautiful Bouquet</p>
                        </div>

                        <div class="wine-item" role="button" tabindex="0" onclick="triggerWineCheers()" onkeypress="if(event.key==='Enter') triggerWineCheers()">
                            <span class="wine-emoji">🍷</span>
                            <p>Cheers to Friendship</p>
                        </div>

                        <div class="cake-item" role="button" tabindex="0" onclick="triggerHogwartsCandles(); launchConfetti({count: 30, originX: 50, originY: 50});" onkeypress="if(event.key==='Enter') { triggerHogwartsCandles(); launchConfetti({count: 30, originX: 50, originY: 50}); }">
                            <span class="cake-emoji">🎂</span>
                            <p>Birthday Joy</p>
                        </div>
                    </div>
                </div>

                <!-- Celebration Elements -->
                <div class="celebration-elements">
                    <span class="celebration-emoji">🎈</span>
                    <span class="celebration-emoji">🎊</span>
                    <span class="celebration-emoji">🎁</span>
                    <span class="celebration-emoji">🎉</span>
                    <span class="celebration-emoji">🎂</span>
                </div>

                <!-- Final Message -->
                <div class="final-message">
                    <h3>With Love & Gratitude ❤️</h3>
                    <p>Here's to many more years of friendship, laughter, and unforgettable memories. You deserve all the happiness in the world!</p>
                    <button class="share-btn" id="share-btn" aria-label="Share this page">Share 📤</button>
                </div>
            </div>
        </section>
    </div>

<!-- Add modals / panels for wish entry and reading (place near end of body) -->
<div id="wish-modal" class="modal" aria-hidden="true" role="dialog" aria-label="Make a wish dialog">
  <div class="modal-content" role="document">
    <h3>Make a Wish ✨</h3>
    <textarea id="wish-text" rows="4" placeholder="Write your wish for Mahek..." aria-label="Your wish"></textarea>
    <div class="modal-actions">
      <button id="save-wish-btn" class="wish-btn">Save Wish & Celebrate</button>
      <button id="cancel-wish-btn" class="share-btn">Cancel</button>
    </div>
    <small class="muted">Your wish is saved locally in this browser so you can read it later.</small>
  </div>
</div>

<div id="wishes-panel" class="modal" aria-hidden="true" role="dialog" aria-label="Saved wishes dialog">
  <div class="modal-content" role="document">
    <h3>Saved Wishes</h3>
    <div id="wishes-list" class="wishes-list" aria-live="polite"></div>
    <div class="modal-actions">
      <button id="close-wishes-btn" class="share-btn">Close</button>
      <button id="clear-wishes-btn" class="share-btn">Clear All</button>
    </div>
  </div>
</div>

const saveBtn = document.getElementById('save-wish-btn');
    if (saveBtn) {
        saveBtn.addEventListener('click', async () => {
            const textarea = document.querySelector('.wish-input textarea');
            const text = textarea?.value?.trim();

            if (!text) {
                alert('Please write a wish first!');
                return;
            }

            try {
                // Save to localStorage instead of Firebase
                const wishes = JSON.parse(localStorage.getItem('birthday-wishes') || '[]');
                wishes.push({
                    text: text,
                    timestamp: new Date().toISOString()
                });
                localStorage.setItem('birthday-wishes', JSON.stringify(wishes));

                alert('Your wish has been saved! 🎉');
                textarea.value = ''; // Reset
            } catch (error) {
                alert('Error saving your wish. Please try again!');
                console.error(error);
            }
        });
    } catch (error) {
    alert("Error saving your wish. Please try again.");
    console.error(error);
  }
});
</script>


<script>
        // Loading screen
        window.addEventListener('load', function() {
            const loading = document.getElementById('loading');
            loading.classList.add('fade-out');
            setTimeout(() => loading.style.display = 'none', 500);
        });

        // Show story content when "Read Our Story" is clicked
        function showStoryContent() {
            const storyContent = document.getElementById('story-content');
            const birthdayContent = document.getElementById('birthday-content');

            // Show the hidden content with inline styles
            storyContent.style.display = 'block';

            // Trigger opacity transition after display is set
            setTimeout(() => {
                storyContent.style.opacity = '1';
            }, 50);

            // Smooth scroll to the story after content is visible
            setTimeout(() => {
                storyContent.scrollIntoView({ behavior: 'smooth', block: 'start' });
            }, 300);

            // Initialize scroll animations for the newly shown content
            observeElements();
        }

        // Scroll animations
        const observeElements = () => {
            const observer = new IntersectionObserver((entries) => {
                entries.forEach(entry => {
                    if (entry.isIntersecting) {
                        entry.target.classList.add('visible');
                    }
                });
            }, { threshold: 0.1 });

            document.querySelectorAll('.stanza, .poem-intro, .birthday-wishes').forEach(el => {
                observer.observe(el);
            });
        };

        // Beautiful Elegant Flower Rain - Falls from top of screen randomly
        function triggerFlowerRain() {
            const flowerRain = document.getElementById('flower-rain');
            flowerRain.innerHTML = '';
            flowerRain.classList.add('active');

            // Array of beautiful flowers and nature elements
            const flowers = ['🌸', '🌺', '🌷', '🌹', '🌼', '🌻', '💐', '🌿', '🍃', '🌷', '🌸', '🌺', '🌻', '🌼'];
            const totalFlowers = 80; // More flowers for elegance

            // Create multiple waves of flowers
            for (let wave = 0; wave < 4; wave++) {
                setTimeout(() => {
                    for (let i = 0; i < totalFlowers / 4; i++) {
                        setTimeout(() => {
                            const flower = document.createElement('div');
                            flower.className = 'falling-flower';
                            flower.innerHTML = flowers[Math.floor(Math.random() * flowers.length)];

                            // Random horizontal position across entire screen width
                            flower.style.left = Math.random() * 100 + '%';

                            // Start from above the screen
                            flower.style.top = '-50px';

                            // Random animation properties for elegant variety
                            const duration = Math.random() * 4 + 3; // 3-7 seconds
                            const delay = Math.random() * 2; // 0-2 second delay
                            const size = Math.random() * 1 + 1.5; // 1.5-2.5 size multiplier

                            flower.style.animationDuration = duration + 's';
                            flower.style.animationDelay = delay + 's';
                            flower.style.fontSize = size + 'rem';

                            // Add some horizontal drift for realism
                            const drift = (Math.random() - 0.5) * 200; // -100px to +100px drift
                            flower.style.setProperty('--horizontal-drift', drift + 'px');

                            flowerRain.appendChild(flower);

                            // Remove flower after animation
                            setTimeout(() => {
                                if (flower.parentNode) {
                                    flower.parentNode.removeChild(flower);
                                }
                            }, (duration + delay + 1) * 1000);
                        }, i * 150); // Stagger flower creation
                    }
                }, wave * 2000); // Stagger waves
            }

            // Remove active class after all animations
            setTimeout(() => {
                flowerRain.classList.remove('active');
            }, 15000);
        }

        // Realistic Wine Cheers Animation - Two wine glasses (🍷) clinking naturally
        function triggerWineCheers() {
            const wineCheers = document.getElementById('wine-cheers');
            wineCheers.innerHTML = '';
            wineCheers.classList.add('active');

            // Create realistic wine glasses with natural movement
            const leftGlass = document.createElement('div');
            leftGlass.className = 'realistic-glass-left';
            leftGlass.innerHTML = '🍷';

            const rightGlass = document.createElement('div');
            rightGlass.className = 'realistic-glass-right';
            rightGlass.innerHTML = '🍷';

            wineCheers.appendChild(leftGlass);
            wineCheers.appendChild(rightGlass);

            // Add subtle clink effect when glasses meet
            setTimeout(() => {
                const clink = document.createElement('div');
                clink.className = 'glass-clink-effect';
                clink.innerHTML = '✨';
                wineCheers.appendChild(clink);

                // Remove clink effect
                setTimeout(() => {
                    if (clink.parentNode) {
                        clink.parentNode.removeChild(clink);
                    }
                }, 1000);
            }, 1200); // Clink happens when glasses meet at 48% of animation

            // Clean up glasses after realistic duration
            setTimeout(() => {
                if (leftGlass.parentNode) leftGlass.parentNode.removeChild(leftGlass);
                if (rightGlass.parentNode) rightGlass.parentNode.removeChild(rightGlass);
            }, 2500);

            setTimeout(() => {
                wineCheers.classList.remove('active');
            }, 3000);
        }

function triggerHogwartsCandles() {
            const cakeLight = document.getElementById('cake-light');
            cakeLight.innerHTML = '';
            cakeLight.classList.add('active');

            // Create Hogwarts castle backdrop
            setTimeout(() => {
                const castle = document.createElement('div');
                castle.className = 'hogwarts-castle';
                castle.innerHTML = '🎂';
                cakeLight.appendChild(castle);
            }, 200);

            // Create floating magical candles (like Great Hall)
            const magicalCandles = ['🕯️', '🕯️', '🕯️', '🕯️', '🕯️', '🕯️', '🕯️', '🕯️', '🕯️', '🕯️','🕯️', '🕯️', '🕯️', '🕯️', '🕯️', '🕯️', '🕯️', '🕯️', '🕯️', '🕯️']; // 10 candles

            for (let i = 0; i < magicalCandles.length; i++) {
                setTimeout(() => {
                    const candle = document.createElement('div');
                    candle.className = 'hogwarts-candle';
                    candle.innerHTML = magicalCandles[i];

                    // Random positions across the screen for floating effect
                    candle.style.left = Math.random() * 80 + 10 + '%'; // 10-90% width
                    candle.style.top = Math.random() * 60 + 20 + '%';  // 20-80% height

                    cakeLight.appendChild(candle);

                    // Remove candle after animation
                    setTimeout(() => {
                        if (candle.parentNode) {
                            candle.parentNode.removeChild(candle);
                        }
                    }, 8000);
                }, i * 200); // Stagger candle appearance
            }
            // Clean up after animation
            setTimeout(() => {
                cakeLight.classList.remove('active');
            }, 10000);
        }

        // Initialize - but don't observe elements yet since they're hidden
        document.addEventListener('DOMContentLoaded', function() {
            // Only initialize loading screen, story content remains hidden
        });

        // simple pooled confetti using WAAPI (call window.simplePoolConfetti())
  const _CONFETTI_POOL = [];
  const _CONFETTI_POOL_SIZE = 24;
  document.addEventListener('DOMContentLoaded', () => {
    for (let i=0;i<_CONFETTI_POOL_SIZE;i++){
      const d=document.createElement('div');
      d.className='confetti'; d.dataset.busy='0';
      document.body.appendChild(d);
      _CONFETTI_POOL.push(d);
    }
  });
  function simplePoolConfetti({count=12, originX=50, originY=45}={}) {
    if (window.matchMedia('(prefers-reduced-motion: reduce)').matches) return;
    let used=0;
    for (let i=0;i<_CONFETTI_POOL.length && used<count;i++){
      const el=_CONFETTI_POOL[i];
      if (el.dataset.busy==='1') continue;
      used++; el.dataset.busy='1';
      el.style.background = ['#FFB3C6','#FFE3A8','#D6F5C6','#CDEBFF','#E6D4FF'][Math.floor(Math.random()*5)];
      const size=6+Math.random()*10; el.style.width=size+'px'; el.style.height=(size*1.25)+'px';
      el.style.left=(originX + (Math.random()-0.5)*30)+'%'; el.style.top=(originY + (Math.random()-0.5)*12)+'%';
      el.style.visibility='visible';
      const drift=(Math.random()-0.5)*480; const rotate=(Math.random()-0.5)*720; const dur=900+Math.random()*1200;
      const anim = el.animate([
        { transform: 'translate3d(0,0,0) rotate(0deg)', opacity:1 },
        { transform: `translate3d(${drift}px, ${window.innerHeight}px,0) rotate(${rotate}deg)`, opacity:0.8 }
      ], { duration: dur, easing: 'cubic-bezier(.2,.7,.2,1)'});
      anim.onfinish = () => { el.style.visibility='hidden'; el.dataset.busy='0'; anim.cancel(); };
    }
  }
  // map existing name to new pooled impl
  window.launchConfetti = simplePoolConfetti;

  // Share / Copy behavior
  document.getElementById('share-btn')?.addEventListener('click', async () => {
    const shareData = { title: document.title, text: 'Happy Birthday Mahek — open this!', url: location.href };
    if (navigator.share) {
      try { await navigator.share(shareData); return; } catch(e) { /* share cancelled or failed */ }
    }
    // fallback: copy link
    try {
      await navigator.clipboard.writeText(location.href);
      const btn = document.getElementById('share-btn');
      const prev = btn.textContent;
      btn.textContent = 'Link copied ✓';
      setTimeout(()=> btn.textContent = prev, 1600);
    } catch {
      alert('Copy link: ' + location.href);
    }
  });

  // Simple progress bar (no plant)
  (function(){
    const bar = document.getElementById('progress-bar');
    if (!bar) return;
    document.body.classList.add('has-progress');

    function updateProgress(){
      const doc = document.documentElement;
      const scrollTop = window.scrollY || doc.scrollTop || 0;
      const scrollHeight = doc.scrollHeight - doc.clientHeight;
      const pct = scrollHeight > 0 ? Math.max(0, Math.min(100, (scrollTop / scrollHeight) * 100)) : 0;
      bar.style.width = pct + '%';
      bar.setAttribute('aria-valuenow', Math.round(pct));
    }

    let ticking = false;
    function onScroll(){
      if (!ticking){
        ticking = true;
        requestAnimationFrame(()=>{ updateProgress(); ticking=false; });
      }
    }

    window.addEventListener('scroll', onScroll, { passive: true });
    window.addEventListener('resize', () => requestAnimationFrame(updateProgress));
    window.updateProgress = updateProgress;
    requestAnimationFrame(updateProgress);
  })();

  /* Wish storage & UI (localStorage) */
<<<<<<< HEAD
//   (function(){
//     const KEY = 'birthday_wishes_v1';
//     const openBtn = document.getElementById('open-wish-btn');
//     const saveBtn = document.getElementById('save-wish-btn');
    if (saveBtn) {
        saveBtn.addEventListener('click', async () => {
            const textarea = document.querySelector('.wish-input textarea');
            const text = textarea?.value?.trim();

            if (!text) {
                alert('Please write a wish first!');
                return;
            }

            try {
                // Save to localStorage instead of Firebase
                const wishes = JSON.parse(localStorage.getItem('birthday-wishes') || '[]');
                wishes.push({
                    text: text,
                    timestamp: new Date().toISOString()
                });
                localStorage.setItem('birthday-wishes', JSON.stringify(wishes));

                alert('Your wish has been saved! 🎉');
                textarea.value = ''; // Reset
            } catch (error) {
                alert('Error saving your wish. Please try again!');
                console.error(error);
            }
        });
=======
  (function(){
    const KEY = 'birthday_wishes_v1';
    const openBtn = document.getElementById('open-wish-btn');
    const saveBtn = document.getElementById('save-wish-btn');
    const cancelBtn = document.getElementById('cancel-wish-btn');
    const modal = document.getElementById('wish-modal');
    const textarea = document.getElementById('wish-text');
    const viewBtn = document.getElementById('view-wishes-btn');
    const wishesPanel = document.getElementById('wishes-panel');
    const closeWishesBtn = document.getElementById('close-wishes-btn');
    const clearWishesBtn = document.getElementById('clear-wishes-btn');
    const wishesList = document.getElementById('wishes-list');

    // Set a passcode only you know. Change this value to your secret.
    // Note: this is client-side only — anyone with access to the file can see it.
    const OWNER_PASSCODE = 'LeoMessi';

    function getWishes() {
      try {
        return JSON.parse(localStorage.getItem(KEY) || '[]');
      } catch { return []; }
    }
    function saveWishes(arr) {
      localStorage.setItem(KEY, JSON.stringify(arr));
    }

    function openModal() {
      modal.setAttribute('aria-hidden', 'false');
      textarea.value = '';
      textarea.focus();
    }
    function closeModal() {
      modal.setAttribute('aria-hidden','true');
      openBtn.focus();
    }

    function openWishesPanel(){
      renderWishes();
      wishesPanel.setAttribute('aria-hidden','false');
      wishesList.focus?.();
    }
    function closeWishesPanel(){
      wishesPanel.setAttribute('aria-hidden','true');
      // keep the viewBtn hidden in UI; owner will generally use the shortcut/prompt
    }

    function renderWishes(){
      const arr = getWishes();
      if (!wishesList) return;
      wishesList.innerHTML = '';
      if (arr.length === 0) {
        wishesList.innerHTML = '<div class="wish-item">No wishes yet — be the first to wish!</div>';
        return;
      }
      arr.slice().reverse().forEach(w => {
        const el = document.createElement('div');
        el.className = 'wish-item';
        const text = document.createElement('div');
        text.textContent = w.text;
        const meta = document.createElement('div');
        meta.className = 'wish-meta';
        const d = new Date(w.ts);
        meta.textContent = d.toLocaleString();
        el.appendChild(text);
        el.appendChild(meta);
        wishesList.appendChild(el);
      });
>>>>>>> d1cfc6a1
    }

    // owner auth helpers (session-preserved)
    function ownerIsAuthenticated() {
      return sessionStorage.getItem('owner_auth') === '1';
    }

    function requestOwnerAuth() {
      // if already authenticated this session, open panel immediately
      if (ownerIsAuthenticated()) { openWishesPanel(); return; }

      const attempt = prompt('Enter owner passcode to view saved wishes:');
      if (!attempt) return;
      if (attempt === OWNER_PASSCODE) {
        sessionStorage.setItem('owner_auth','1');
        openWishesPanel();
      } else {
        alert('Incorrect passcode.');
      }
    }

    // open modal
    openBtn?.addEventListener('click', (e) => {
      e.preventDefault();
      openModal();
    });

    // cancel
    cancelBtn?.addEventListener('click', (e) => {
      e.preventDefault();
      closeModal();
    });

    // save wish (replace localStorage version)
<<<<<<< HEAD
    // saveBtn?.addEventListener('click', async (e) => {
    //   e.preventDefault();
    //   const text = textarea.value?.trim();
    //   if (!text) { textarea.focus(); return; }
    //   // Save wish logic here...
    // });

=======
    // save wish (complete version)
saveBtn?.addEventListener('click', async (e) => {
  e.preventDefault();
  const text = textarea.value?.trim();
  if (!text) { textarea.focus(); return; }
  
  // Get existing wishes and add new one
  const wishes = getWishes();
  wishes.push({
    text: text,
    ts: Date.now()
  });
  
  // Save to localStorage
  saveWishes(wishes);
  
  // Show success feedback
  alert('Thank you for your wish! 🎉✨');
  
  // Optional: Launch confetti
  if (window.launchConfetti) {
    window.launchConfetti();
  }
  
  // Close modal and reset
  closeModal();
  textarea.value = '';
});


>>>>>>> d1cfc6a1
    // view wishes: require owner auth
    viewBtn?.addEventListener('click', (e) => {
      e.preventDefault();
      requestOwnerAuth();
    });

    closeWishesBtn?.addEventListener('click', (e) => { e.preventDefault(); closeWishesPanel(); });
<<<<<<< HEAD

    clearWishesBtn?.addEventListener('click', (e) => {
      e.preventDefault();
      if (!confirm('Clear all saved wishes? This cannot be undone.')) return;
    //   saveWishes([]);
      renderWishes();
    });
=======
>>>>>>> d1cfc6a1

    clearWishesBtn?.addEventListener('click', (e) => {
      e.preventDefault();
      if (!confirm('Clear all saved wishes? This cannot be undone.')) return;
      saveWishes([]);
      renderWishes();
    });

    // close modals on Escape
    document.addEventListener('keydown', (ev) => {
      if (ev.key === 'Escape') {
        if (modal.getAttribute('aria-hidden') === 'false') closeModal();
        if (wishesPanel.getAttribute('aria-hidden') === 'false') closeWishesPanel();
      }
      // owner shortcut: Ctrl+Shift+W opens passcode prompt
      if (ev.ctrlKey && ev.shiftKey && ev.key.toLowerCase() === 'w') {
        ev.preventDefault();
        requestOwnerAuth();
      }
    });

    // initial render for wishes-panel content
    renderWishes();
  



  
</script>
</body>
</html><|MERGE_RESOLUTION|>--- conflicted
+++ resolved
@@ -11,14 +11,8 @@
     <link rel="icon" href="data:image/svg+xml,<svg xmlns=%22http://www.w3.org/2000/svg%22 viewBox=%220 0 100 100%22><text y=%22.9em%22 font-size=%2290%22>🎂</text></svg>">
     <link rel="stylesheet" href="style.css">
     <link rel="stylesheet" href="hogwarts_style.css">
-    </head>
+</head>
 <body>
-<<<<<<< HEAD
-  <!-- Replace the broken/non-module Firebase script with this module script (initializes Firestore and exposes submitWish) -->
-  
-
-=======
->>>>>>> d1cfc6a1
     <!-- Loading Screen -->
     <div class="loading" id="loading">
         <div class="spinner"></div>
@@ -311,41 +305,6 @@
     </div>
   </div>
 </div>
-
-const saveBtn = document.getElementById('save-wish-btn');
-    if (saveBtn) {
-        saveBtn.addEventListener('click', async () => {
-            const textarea = document.querySelector('.wish-input textarea');
-            const text = textarea?.value?.trim();
-
-            if (!text) {
-                alert('Please write a wish first!');
-                return;
-            }
-
-            try {
-                // Save to localStorage instead of Firebase
-                const wishes = JSON.parse(localStorage.getItem('birthday-wishes') || '[]');
-                wishes.push({
-                    text: text,
-                    timestamp: new Date().toISOString()
-                });
-                localStorage.setItem('birthday-wishes', JSON.stringify(wishes));
-
-                alert('Your wish has been saved! 🎉');
-                textarea.value = ''; // Reset
-            } catch (error) {
-                alert('Error saving your wish. Please try again!');
-                console.error(error);
-            }
-        });
-    } catch (error) {
-    alert("Error saving your wish. Please try again.");
-    console.error(error);
-  }
-});
-</script>
-
 
 <script>
         // Loading screen
@@ -621,38 +580,6 @@
   })();
 
   /* Wish storage & UI (localStorage) */
-<<<<<<< HEAD
-//   (function(){
-//     const KEY = 'birthday_wishes_v1';
-//     const openBtn = document.getElementById('open-wish-btn');
-//     const saveBtn = document.getElementById('save-wish-btn');
-    if (saveBtn) {
-        saveBtn.addEventListener('click', async () => {
-            const textarea = document.querySelector('.wish-input textarea');
-            const text = textarea?.value?.trim();
-
-            if (!text) {
-                alert('Please write a wish first!');
-                return;
-            }
-
-            try {
-                // Save to localStorage instead of Firebase
-                const wishes = JSON.parse(localStorage.getItem('birthday-wishes') || '[]');
-                wishes.push({
-                    text: text,
-                    timestamp: new Date().toISOString()
-                });
-                localStorage.setItem('birthday-wishes', JSON.stringify(wishes));
-
-                alert('Your wish has been saved! 🎉');
-                textarea.value = ''; // Reset
-            } catch (error) {
-                alert('Error saving your wish. Please try again!');
-                console.error(error);
-            }
-        });
-=======
   (function(){
     const KEY = 'birthday_wishes_v1';
     const openBtn = document.getElementById('open-wish-btn');
@@ -720,7 +647,6 @@
         el.appendChild(meta);
         wishesList.appendChild(el);
       });
->>>>>>> d1cfc6a1
     }
 
     // owner auth helpers (session-preserved)
@@ -755,15 +681,6 @@
     });
 
     // save wish (replace localStorage version)
-<<<<<<< HEAD
-    // saveBtn?.addEventListener('click', async (e) => {
-    //   e.preventDefault();
-    //   const text = textarea.value?.trim();
-    //   if (!text) { textarea.focus(); return; }
-    //   // Save wish logic here...
-    // });
-
-=======
     // save wish (complete version)
 saveBtn?.addEventListener('click', async (e) => {
   e.preventDefault();
@@ -794,7 +711,6 @@
 });
 
 
->>>>>>> d1cfc6a1
     // view wishes: require owner auth
     viewBtn?.addEventListener('click', (e) => {
       e.preventDefault();
@@ -802,16 +718,6 @@
     });
 
     closeWishesBtn?.addEventListener('click', (e) => { e.preventDefault(); closeWishesPanel(); });
-<<<<<<< HEAD
-
-    clearWishesBtn?.addEventListener('click', (e) => {
-      e.preventDefault();
-      if (!confirm('Clear all saved wishes? This cannot be undone.')) return;
-    //   saveWishes([]);
-      renderWishes();
-    });
-=======
->>>>>>> d1cfc6a1
 
     clearWishesBtn?.addEventListener('click', (e) => {
       e.preventDefault();
@@ -835,11 +741,7 @@
 
     // initial render for wishes-panel content
     renderWishes();
-  
-
-
-
-  
+  })();
 </script>
 </body>
 </html>